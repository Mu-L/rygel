--- conflicted
+++ resolved
@@ -17,11 +17,7 @@
 
 namespace RG {
 
-<<<<<<< HEAD
-const int DomainVersion = 30;
-=======
 const int DomainVersion = 32;
->>>>>>> 94f4cb0c
 const int MaxInstancesPerDomain = 1024;
 const int64_t FullSnapshotDelay = 86400 * 1000;
 
@@ -1479,9 +1475,6 @@
             case 29: {
                 bool success = db->RunMany(R"(
                     UPDATE dom_permissions SET permissions = permissions |
-<<<<<<< HEAD
-                                                             iif(permissions & 16, 512, 0);
-=======
                                                              IIF(permissions & 16, 512, 0);
                 )");
                 if (!success)
@@ -1507,17 +1500,12 @@
                                                              IIF(permissions & 128, 8, 0) |
                                                              IIF(permissions & 256, 256, 0) |
                                                              IIF(permissions & 512, 64, 0);
->>>>>>> 94f4cb0c
                 )");
                 if (!success)
                     return false;
             } // [[fallthrough]];
 
-<<<<<<< HEAD
-            RG_STATIC_ASSERT(DomainVersion == 30);
-=======
             RG_STATIC_ASSERT(DomainVersion == 32);
->>>>>>> 94f4cb0c
         }
 
         if (!db->Run("INSERT INTO adm_migrations (version, build, time) VALUES (?, ?, ?)",
